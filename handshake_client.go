// Copyright 2009 The Go Authors. All rights reserved.
// Use of this source code is governed by a BSD-style
// license that can be found in the LICENSE file.

package tls

import (
	"bytes"
	"crypto"
	"crypto/ecdsa"
	"crypto/rsa"
	"crypto/subtle"
	"crypto/x509"
	"errors"
	"fmt"
	"io"
	"net"
	"strconv"
	"strings"
	"sync/atomic"
)

type clientHandshakeState struct {
	c            *Conn
	serverHello  *serverHelloMsg
	hello        *clientHelloMsg
	suite        *cipherSuite
	finishedHash finishedHash
	masterSecret []byte
	session      *ClientSessionState
}

func makeClientHello(config *Config) (*clientHelloMsg, error) {
	if len(config.ServerName) == 0 && !config.InsecureSkipVerify {
		return nil, errors.New("tls: either ServerName or InsecureSkipVerify must be specified in the tls.Config")
	}

	nextProtosLength := 0
	for _, proto := range config.NextProtos {
		if l := len(proto); l == 0 || l > 255 {
			return nil, errors.New("tls: invalid NextProtos value")
		} else {
			nextProtosLength += 1 + l
		}
	}

	if nextProtosLength > 0xffff {
		return nil, errors.New("tls: NextProtos values too large")
	}

	hello := &clientHelloMsg{
		vers:                         config.maxVersion(),
		compressionMethods:           []uint8{compressionNone},
		random:                       make([]byte, 32),
		ocspStapling:                 true,
		scts:                         true,
		serverName:                   hostnameInSNI(config.ServerName),
		supportedCurves:              config.curvePreferences(),
		supportedPoints:              []uint8{pointFormatUncompressed},
		nextProtoNeg:                 len(config.NextProtos) > 0,
		secureRenegotiationSupported: true,
		alpnProtocols:                config.NextProtos,
	}
	possibleCipherSuites := config.cipherSuites()
	hello.cipherSuites = make([]uint16, 0, len(possibleCipherSuites))

NextCipherSuite:
	for _, suiteId := range possibleCipherSuites {
		for _, suite := range cipherSuites {
			if suite.id != suiteId {
				continue
			}
			// Don't advertise TLS 1.2-only cipher suites unless
			// we're attempting TLS 1.2.
			if hello.vers < VersionTLS12 && suite.flags&suiteTLS12 != 0 {
				continue NextCipherSuite
			}
			// Don't advertise TLS 1.3-only cipher suites unless
			// we're attempting TLS 1.3.
			if hello.vers < VersionTLS13 && suite.flags&suiteTLS13 != 0 {
				continue NextCipherSuite
			}
			hello.cipherSuites = append(hello.cipherSuites, suiteId)
			continue NextCipherSuite
		}
	}

	_, err := io.ReadFull(config.rand(), hello.random)
	if err != nil {
		return nil, errors.New("tls: short read from Rand: " + err.Error())
	}

	if hello.vers >= VersionTLS12 {
		hello.supportedSignatureAlgorithms = supportedSignatureAlgorithms
	}

	return hello, nil
}

// c.out.Mutex <= L; c.handshakeMutex <= L.
func (c *Conn) clientHandshake() error {
	if c.config == nil {
		c.config = defaultConfig()
	}

	// This may be a renegotiation handshake, in which case some fields
	// need to be reset.
	c.didResume = false

	hello, err := makeClientHello(c.config)
	if err != nil {
		return err
	}

	if c.handshakes > 0 {
		hello.secureRenegotiation = c.clientFinished[:]
	}

	var session *ClientSessionState
	var cacheKey string
	sessionCache := c.config.ClientSessionCache
	if c.config.SessionTicketsDisabled {
		sessionCache = nil
	}

	if sessionCache != nil {
		hello.ticketSupported = true
	}

	// Session resumption is not allowed if renegotiating because
	// renegotiation is primarily used to allow a client to send a client
	// certificate, which would be skipped if session resumption occurred.
	if sessionCache != nil && c.handshakes == 0 {
		// Try to resume a previously negotiated TLS session, if
		// available.
		cacheKey = clientSessionCacheKey(c.conn.RemoteAddr(), c.config)
		candidateSession, ok := sessionCache.Get(cacheKey)
		if ok {
			// Check that the ciphersuite/version used for the
			// previous session are still valid.
			cipherSuiteOk := false
			for _, id := range hello.cipherSuites {
				if id == candidateSession.cipherSuite {
					cipherSuiteOk = true
					break
				}
			}

			versOk := candidateSession.vers >= c.config.minVersion() &&
				candidateSession.vers <= c.config.maxVersion()
			if versOk && cipherSuiteOk {
				session = candidateSession
			}
		}
	}

	if session != nil {
		hello.sessionTicket = session.sessionTicket
		// A random session ID is used to detect when the
		// server accepted the ticket and is resuming a session
		// (see RFC 5077).
		hello.sessionId = make([]byte, 16)
		if _, err := io.ReadFull(c.config.rand(), hello.sessionId); err != nil {
			return errors.New("tls: short read from Rand: " + err.Error())
		}
	}

	hs := &clientHandshakeState{
		c:       c,
		hello:   hello,
		session: session,
	}

	if err = hs.handshake(); err != nil {
		return err
	}

	// If we had a successful handshake and hs.session is different from
	// the one already cached - cache a new one
	if sessionCache != nil && hs.session != nil && session != hs.session {
		sessionCache.Put(cacheKey, hs.session)
	}

	return nil
}

// Does the handshake, either a full one or resumes old session.
// Requires hs.c, hs.hello, and, optionally, hs.session to be set.
func (hs *clientHandshakeState) handshake() error {
	c := hs.c

	// send ClientHello
	if _, err := c.writeRecord(recordTypeHandshake, hs.hello.marshal()); err != nil {
		return err
	}

	msg, err := c.readHandshake()
	if err != nil {
		return err
	}

<<<<<<< HEAD
	vers, ok := c.config.pickVersion([]uint16{serverHello.vers})
	if !ok || vers < VersionTLS10 {
		// TLS 1.0 is the minimum version supported as a client.
		c.sendAlert(alertProtocolVersion)
		return fmt.Errorf("tls: server selected unsupported protocol version %x", serverHello.vers)
=======
	var ok bool
	if hs.serverHello, ok = msg.(*serverHelloMsg); !ok {
		c.sendAlert(alertUnexpectedMessage)
		return unexpectedMessageError(hs.serverHello, msg)
>>>>>>> ff1bc546
	}

	if err = hs.pickTLSVersion(); err != nil {
		return err
	}
	// Check that the chosen cipher suite matches the protocol version.
	if c.vers >= VersionTLS13 && suite.flags&suiteTLS13 == 0 ||
		c.vers < VersionTLS13 && suite.flags&suiteTLS13 != 0 {
		c.sendAlert(alertHandshakeFailure)
		return errors.New("tls: server chose an inappropriate cipher suite")
	}

	if err = hs.pickCipherSuite(); err != nil {
		return err
	}

	isResume, err := hs.processServerHello()
	if err != nil {
		return err
	}

	hs.finishedHash = newFinishedHash(c.vers, hs.suite)

	// No signatures of the handshake are needed in a resumption.
	// Otherwise, in a full handshake, if we don't have any certificates
	// configured then we will never send a CertificateVerify message and
	// thus no signatures are needed in that case either.
	if isResume || (len(c.config.Certificates) == 0 && c.config.GetClientCertificate == nil) {
		hs.finishedHash.discardHandshakeBuffer()
	}

	hs.finishedHash.Write(hs.hello.marshal())
	hs.finishedHash.Write(hs.serverHello.marshal())

	c.buffering = true
	if isResume {
		if err := hs.establishKeys(); err != nil {
			return err
		}
		if err := hs.readSessionTicket(); err != nil {
			return err
		}
		if err := hs.readFinished(c.serverFinished[:]); err != nil {
			return err
		}
		c.clientFinishedIsFirst = false
		if err := hs.sendFinished(c.clientFinished[:]); err != nil {
			return err
		}
		if _, err := c.flush(); err != nil {
			return err
		}
	} else {
		if err := hs.doFullHandshake(); err != nil {
			return err
		}
		if err := hs.establishKeys(); err != nil {
			return err
		}
		if err := hs.sendFinished(c.clientFinished[:]); err != nil {
			return err
		}
		if _, err := c.flush(); err != nil {
			return err
		}
		c.clientFinishedIsFirst = true
		if err := hs.readSessionTicket(); err != nil {
			return err
		}
		if err := hs.readFinished(c.serverFinished[:]); err != nil {
			return err
		}
	}

	c.didResume = isResume
	c.phase = handshakeConfirmed
	atomic.StoreInt32(&c.handshakeConfirmed, 1)
	c.handshakeComplete = true

	return nil
}

func (hs *clientHandshakeState) pickTLSVersion() error {
	vers, ok := hs.c.config.mutualVersion(hs.serverHello.vers)
	if !ok || vers < VersionTLS10 {
		// TLS 1.0 is the minimum version supported as a client.
		hs.c.sendAlert(alertProtocolVersion)
		return fmt.Errorf("tls: server selected unsupported protocol version %x", hs.serverHello.vers)
	}

	hs.c.vers = vers
	hs.c.haveVers = true

	return nil
}

func (hs *clientHandshakeState) pickCipherSuite() error {
	if hs.suite = mutualCipherSuite(hs.hello.cipherSuites, hs.serverHello.cipherSuite); hs.suite == nil {
		hs.c.sendAlert(alertHandshakeFailure)
		return errors.New("tls: server chose an unconfigured cipher suite")
	}

	hs.c.cipherSuite = hs.suite.id
	return nil
}

func (hs *clientHandshakeState) doFullHandshake() error {
	c := hs.c

	msg, err := c.readHandshake()
	if err != nil {
		return err
	}
	certMsg, ok := msg.(*certificateMsg)
	if !ok || len(certMsg.certificates) == 0 {
		c.sendAlert(alertUnexpectedMessage)
		return unexpectedMessageError(certMsg, msg)
	}
	hs.finishedHash.Write(certMsg.marshal())

	if c.handshakes == 0 {
		// If this is the first handshake on a connection, process and
		// (optionally) verify the server's certificates.
		certs := make([]*x509.Certificate, len(certMsg.certificates))
		for i, asn1Data := range certMsg.certificates {
			cert, err := x509.ParseCertificate(asn1Data)
			if err != nil {
				c.sendAlert(alertBadCertificate)
				return errors.New("tls: failed to parse certificate from server: " + err.Error())
			}
			certs[i] = cert
		}

		if !c.config.InsecureSkipVerify {
			opts := x509.VerifyOptions{
				Roots:         c.config.RootCAs,
				CurrentTime:   c.config.time(),
				DNSName:       c.config.ServerName,
				Intermediates: x509.NewCertPool(),
			}

			for i, cert := range certs {
				if i == 0 {
					continue
				}
				opts.Intermediates.AddCert(cert)
			}
			c.verifiedChains, err = certs[0].Verify(opts)
			if err != nil {
				c.sendAlert(alertBadCertificate)
				return err
			}
		}

		if c.config.VerifyPeerCertificate != nil {
			if err := c.config.VerifyPeerCertificate(certMsg.certificates, c.verifiedChains); err != nil {
				c.sendAlert(alertBadCertificate)
				return err
			}
		}

		switch certs[0].PublicKey.(type) {
		case *rsa.PublicKey, *ecdsa.PublicKey:
			break
		default:
			c.sendAlert(alertUnsupportedCertificate)
			return fmt.Errorf("tls: server's certificate contains an unsupported type of public key: %T", certs[0].PublicKey)
		}

		c.peerCertificates = certs
	} else {
		// This is a renegotiation handshake. We require that the
		// server's identity (i.e. leaf certificate) is unchanged and
		// thus any previous trust decision is still valid.
		//
		// See https://mitls.org/pages/attacks/3SHAKE for the
		// motivation behind this requirement.
		if !bytes.Equal(c.peerCertificates[0].Raw, certMsg.certificates[0]) {
			c.sendAlert(alertBadCertificate)
			return errors.New("tls: server's identity changed during renegotiation")
		}
	}

	if hs.serverHello.ocspStapling {
		msg, err = c.readHandshake()
		if err != nil {
			return err
		}
		cs, ok := msg.(*certificateStatusMsg)
		if !ok {
			c.sendAlert(alertUnexpectedMessage)
			return unexpectedMessageError(cs, msg)
		}
		hs.finishedHash.Write(cs.marshal())

		if cs.statusType == statusTypeOCSP {
			c.ocspResponse = cs.response
		}
	}

	msg, err = c.readHandshake()
	if err != nil {
		return err
	}

	keyAgreement := hs.suite.ka(c.vers)

	skx, ok := msg.(*serverKeyExchangeMsg)
	if ok {
		hs.finishedHash.Write(skx.marshal())
		err = keyAgreement.processServerKeyExchange(c.config, hs.hello, hs.serverHello, c.peerCertificates[0], skx)
		if err != nil {
			c.sendAlert(alertUnexpectedMessage)
			return err
		}

		msg, err = c.readHandshake()
		if err != nil {
			return err
		}
	}

	var chainToSend *Certificate
	var certRequested bool
	certReq, ok := msg.(*certificateRequestMsg)
	if ok {
		certRequested = true
		hs.finishedHash.Write(certReq.marshal())

		if chainToSend, err = hs.getCertificate(certReq); err != nil {
			c.sendAlert(alertInternalError)
			return err
		}

		msg, err = c.readHandshake()
		if err != nil {
			return err
		}
	}

	shd, ok := msg.(*serverHelloDoneMsg)
	if !ok {
		c.sendAlert(alertUnexpectedMessage)
		return unexpectedMessageError(shd, msg)
	}
	hs.finishedHash.Write(shd.marshal())

	// If the server requested a certificate then we have to send a
	// Certificate message, even if it's empty because we don't have a
	// certificate to send.
	if certRequested {
		certMsg = new(certificateMsg)
		certMsg.certificates = chainToSend.Certificate
		hs.finishedHash.Write(certMsg.marshal())
		if _, err := c.writeRecord(recordTypeHandshake, certMsg.marshal()); err != nil {
			return err
		}
	}

	preMasterSecret, ckx, err := keyAgreement.generateClientKeyExchange(c.config, hs.hello, c.peerCertificates[0])
	if err != nil {
		c.sendAlert(alertInternalError)
		return err
	}
	if ckx != nil {
		hs.finishedHash.Write(ckx.marshal())
		if _, err := c.writeRecord(recordTypeHandshake, ckx.marshal()); err != nil {
			return err
		}
	}

	if chainToSend != nil && len(chainToSend.Certificate) > 0 {
		certVerify := &certificateVerifyMsg{
			hasSignatureAndHash: c.vers >= VersionTLS12,
		}

		key, ok := chainToSend.PrivateKey.(crypto.Signer)
		if !ok {
			c.sendAlert(alertInternalError)
			return fmt.Errorf("tls: client certificate private key of type %T does not implement crypto.Signer", chainToSend.PrivateKey)
		}

		var signatureType uint8
		switch key.Public().(type) {
		case *ecdsa.PublicKey:
			signatureType = signatureECDSA
		case *rsa.PublicKey:
			signatureType = signatureRSA
		default:
			c.sendAlert(alertInternalError)
			return fmt.Errorf("tls: failed to sign handshake with client certificate: unknown client certificate key type: %T", key)
		}

		// SignatureAndHashAlgorithm was introduced in TLS 1.2.
		if certVerify.hasSignatureAndHash {
			certVerify.signatureAlgorithm, err = hs.finishedHash.selectClientCertSignatureAlgorithm(certReq.supportedSignatureAlgorithms, signatureType)
			if err != nil {
				c.sendAlert(alertInternalError)
				return err
			}
		}
		digest, hashFunc, err := hs.finishedHash.hashForClientCertificate(signatureType, certVerify.signatureAlgorithm, hs.masterSecret)
		if err != nil {
			c.sendAlert(alertInternalError)
			return err
		}
		certVerify.signature, err = key.Sign(c.config.rand(), digest, hashFunc)
		if err != nil {
			c.sendAlert(alertInternalError)
			return err
		}

		hs.finishedHash.Write(certVerify.marshal())
		if _, err := c.writeRecord(recordTypeHandshake, certVerify.marshal()); err != nil {
			return err
		}
	}

	hs.masterSecret = masterFromPreMasterSecret(c.vers, hs.suite, preMasterSecret, hs.hello.random, hs.serverHello.random)
	if err := c.config.writeKeyLog("CLIENT_RANDOM", hs.hello.random, hs.masterSecret); err != nil {
		c.sendAlert(alertInternalError)
		return errors.New("tls: failed to write to key log: " + err.Error())
	}

	hs.finishedHash.discardHandshakeBuffer()

	return nil
}

func (hs *clientHandshakeState) establishKeys() error {
	c := hs.c

	clientMAC, serverMAC, clientKey, serverKey, clientIV, serverIV :=
		keysFromMasterSecret(c.vers, hs.suite, hs.masterSecret, hs.hello.random, hs.serverHello.random, hs.suite.macLen, hs.suite.keyLen, hs.suite.ivLen)
	var clientCipher, serverCipher interface{}
	var clientHash, serverHash macFunction
	if hs.suite.cipher != nil {
		clientCipher = hs.suite.cipher(clientKey, clientIV, false /* not for reading */)
		clientHash = hs.suite.mac(c.vers, clientMAC)
		serverCipher = hs.suite.cipher(serverKey, serverIV, true /* for reading */)
		serverHash = hs.suite.mac(c.vers, serverMAC)
	} else {
		clientCipher = hs.suite.aead(clientKey, clientIV)
		serverCipher = hs.suite.aead(serverKey, serverIV)
	}

	c.in.prepareCipherSpec(c.vers, serverCipher, serverHash)
	c.out.prepareCipherSpec(c.vers, clientCipher, clientHash)
	return nil
}

func (hs *clientHandshakeState) serverResumedSession() bool {
	// If the server responded with the same sessionId then it means the
	// sessionTicket is being used to resume a TLS session.
	return hs.session != nil && hs.hello.sessionId != nil &&
		bytes.Equal(hs.serverHello.sessionId, hs.hello.sessionId)
}

func (hs *clientHandshakeState) processServerHello() (bool, error) {
	c := hs.c

	if hs.serverHello.compressionMethod != compressionNone {
		c.sendAlert(alertUnexpectedMessage)
		return false, errors.New("tls: server selected unsupported compression format")
	}

	if c.handshakes == 0 && hs.serverHello.secureRenegotiationSupported {
		c.secureRenegotiation = true
		if len(hs.serverHello.secureRenegotiation) != 0 {
			c.sendAlert(alertHandshakeFailure)
			return false, errors.New("tls: initial handshake had non-empty renegotiation extension")
		}
	}

	if c.handshakes > 0 && c.secureRenegotiation {
		var expectedSecureRenegotiation [24]byte
		copy(expectedSecureRenegotiation[:], c.clientFinished[:])
		copy(expectedSecureRenegotiation[12:], c.serverFinished[:])
		if !bytes.Equal(hs.serverHello.secureRenegotiation, expectedSecureRenegotiation[:]) {
			c.sendAlert(alertHandshakeFailure)
			return false, errors.New("tls: incorrect renegotiation extension contents")
		}
	}

	clientDidNPN := hs.hello.nextProtoNeg
	clientDidALPN := len(hs.hello.alpnProtocols) > 0
	serverHasNPN := hs.serverHello.nextProtoNeg
	serverHasALPN := len(hs.serverHello.alpnProtocol) > 0

	if !clientDidNPN && serverHasNPN {
		c.sendAlert(alertHandshakeFailure)
		return false, errors.New("tls: server advertised unrequested NPN extension")
	}

	if !clientDidALPN && serverHasALPN {
		c.sendAlert(alertHandshakeFailure)
		return false, errors.New("tls: server advertised unrequested ALPN extension")
	}

	if serverHasNPN && serverHasALPN {
		c.sendAlert(alertHandshakeFailure)
		return false, errors.New("tls: server advertised both NPN and ALPN extensions")
	}

	if serverHasALPN {
		c.clientProtocol = hs.serverHello.alpnProtocol
		c.clientProtocolFallback = false
	}
	c.scts = hs.serverHello.scts

	if !hs.serverResumedSession() {
		return false, nil
	}

	if hs.session.vers != c.vers {
		c.sendAlert(alertHandshakeFailure)
		return false, errors.New("tls: server resumed a session with a different version")
	}

	if hs.session.cipherSuite != hs.suite.id {
		c.sendAlert(alertHandshakeFailure)
		return false, errors.New("tls: server resumed a session with a different cipher suite")
	}

	// Restore masterSecret and peerCerts from previous state
	hs.masterSecret = hs.session.masterSecret
	c.peerCertificates = hs.session.serverCertificates
	c.verifiedChains = hs.session.verifiedChains
	return true, nil
}

func (hs *clientHandshakeState) readFinished(out []byte) error {
	c := hs.c

	c.readRecord(recordTypeChangeCipherSpec)
	if c.in.err != nil {
		return c.in.err
	}

	msg, err := c.readHandshake()
	if err != nil {
		return err
	}
	serverFinished, ok := msg.(*finishedMsg)
	if !ok {
		c.sendAlert(alertUnexpectedMessage)
		return unexpectedMessageError(serverFinished, msg)
	}

	verify := hs.finishedHash.serverSum(hs.masterSecret)
	if len(verify) != len(serverFinished.verifyData) ||
		subtle.ConstantTimeCompare(verify, serverFinished.verifyData) != 1 {
		c.sendAlert(alertDecryptError)
		return errors.New("tls: server's Finished message was incorrect")
	}
	hs.finishedHash.Write(serverFinished.marshal())
	copy(out, verify)
	return nil
}

func (hs *clientHandshakeState) readSessionTicket() error {
	if !hs.serverHello.ticketSupported {
		return nil
	}

	c := hs.c
	msg, err := c.readHandshake()
	if err != nil {
		return err
	}
	sessionTicketMsg, ok := msg.(*newSessionTicketMsg)
	if !ok {
		c.sendAlert(alertUnexpectedMessage)
		return unexpectedMessageError(sessionTicketMsg, msg)
	}
	hs.finishedHash.Write(sessionTicketMsg.marshal())

	hs.session = &ClientSessionState{
		sessionTicket:      sessionTicketMsg.ticket,
		vers:               c.vers,
		cipherSuite:        hs.suite.id,
		masterSecret:       hs.masterSecret,
		serverCertificates: c.peerCertificates,
		verifiedChains:     c.verifiedChains,
	}

	return nil
}

func (hs *clientHandshakeState) sendFinished(out []byte) error {
	c := hs.c

	if _, err := c.writeRecord(recordTypeChangeCipherSpec, []byte{1}); err != nil {
		return err
	}
	if hs.serverHello.nextProtoNeg {
		nextProto := new(nextProtoMsg)
		proto, fallback := mutualProtocol(c.config.NextProtos, hs.serverHello.nextProtos)
		nextProto.proto = proto
		c.clientProtocol = proto
		c.clientProtocolFallback = fallback

		hs.finishedHash.Write(nextProto.marshal())
		if _, err := c.writeRecord(recordTypeHandshake, nextProto.marshal()); err != nil {
			return err
		}
	}

	finished := new(finishedMsg)
	finished.verifyData = hs.finishedHash.clientSum(hs.masterSecret)
	hs.finishedHash.Write(finished.marshal())
	if _, err := c.writeRecord(recordTypeHandshake, finished.marshal()); err != nil {
		return err
	}
	copy(out, finished.verifyData)
	return nil
}

// tls11SignatureSchemes contains the signature schemes that we synthesise for
// a TLS <= 1.1 connection, based on the supported certificate types.
var tls11SignatureSchemes = []SignatureScheme{ECDSAWithP256AndSHA256, ECDSAWithP384AndSHA384, ECDSAWithP521AndSHA512, PKCS1WithSHA256, PKCS1WithSHA384, PKCS1WithSHA512, PKCS1WithSHA1}

const (
	// tls11SignatureSchemesNumECDSA is the number of initial elements of
	// tls11SignatureSchemes that use ECDSA.
	tls11SignatureSchemesNumECDSA = 3
	// tls11SignatureSchemesNumRSA is the number of trailing elements of
	// tls11SignatureSchemes that use RSA.
	tls11SignatureSchemesNumRSA = 4
)

func (hs *clientHandshakeState) getCertificate(certReq *certificateRequestMsg) (*Certificate, error) {
	c := hs.c

	var rsaAvail, ecdsaAvail bool
	for _, certType := range certReq.certificateTypes {
		switch certType {
		case certTypeRSASign:
			rsaAvail = true
		case certTypeECDSASign:
			ecdsaAvail = true
		}
	}

	if c.config.GetClientCertificate != nil {
		var signatureSchemes []SignatureScheme

		if !certReq.hasSignatureAndHash {
			// Prior to TLS 1.2, the signature schemes were not
			// included in the certificate request message. In this
			// case we use a plausible list based on the acceptable
			// certificate types.
			signatureSchemes = tls11SignatureSchemes
			if !ecdsaAvail {
				signatureSchemes = signatureSchemes[tls11SignatureSchemesNumECDSA:]
			}
			if !rsaAvail {
				signatureSchemes = signatureSchemes[:len(signatureSchemes)-tls11SignatureSchemesNumRSA]
			}
		} else {
			signatureSchemes = certReq.supportedSignatureAlgorithms
		}

		return c.config.GetClientCertificate(&CertificateRequestInfo{
			AcceptableCAs:    certReq.certificateAuthorities,
			SignatureSchemes: signatureSchemes,
		})
	}

	// RFC 4346 on the certificateAuthorities field: A list of the
	// distinguished names of acceptable certificate authorities.
	// These distinguished names may specify a desired
	// distinguished name for a root CA or for a subordinate CA;
	// thus, this message can be used to describe both known roots
	// and a desired authorization space. If the
	// certificate_authorities list is empty then the client MAY
	// send any certificate of the appropriate
	// ClientCertificateType, unless there is some external
	// arrangement to the contrary.

	// We need to search our list of client certs for one
	// where SignatureAlgorithm is acceptable to the server and the
	// Issuer is in certReq.certificateAuthorities
findCert:
	for i, chain := range c.config.Certificates {
		if !rsaAvail && !ecdsaAvail {
			continue
		}

		for j, cert := range chain.Certificate {
			x509Cert := chain.Leaf
			// parse the certificate if this isn't the leaf
			// node, or if chain.Leaf was nil
			if j != 0 || x509Cert == nil {
				var err error
				if x509Cert, err = x509.ParseCertificate(cert); err != nil {
					c.sendAlert(alertInternalError)
					return nil, errors.New("tls: failed to parse client certificate #" + strconv.Itoa(i) + ": " + err.Error())
				}
			}

			switch {
			case rsaAvail && x509Cert.PublicKeyAlgorithm == x509.RSA:
			case ecdsaAvail && x509Cert.PublicKeyAlgorithm == x509.ECDSA:
			default:
				continue findCert
			}

			if len(certReq.certificateAuthorities) == 0 {
				// they gave us an empty list, so just take the
				// first cert from c.config.Certificates
				return &chain, nil
			}

			for _, ca := range certReq.certificateAuthorities {
				if bytes.Equal(x509Cert.RawIssuer, ca) {
					return &chain, nil
				}
			}
		}
	}

	// No acceptable certificate found. Don't send a certificate.
	return new(Certificate), nil
}

// clientSessionCacheKey returns a key used to cache sessionTickets that could
// be used to resume previously negotiated TLS sessions with a server.
func clientSessionCacheKey(serverAddr net.Addr, config *Config) string {
	if len(config.ServerName) > 0 {
		return config.ServerName
	}
	return serverAddr.String()
}

// mutualProtocol finds the mutual Next Protocol Negotiation or ALPN protocol
// given list of possible protocols and a list of the preference order. The
// first list must not be empty. It returns the resulting protocol and flag
// indicating if the fallback case was reached.
func mutualProtocol(protos, preferenceProtos []string) (string, bool) {
	for _, s := range preferenceProtos {
		for _, c := range protos {
			if s == c {
				return s, false
			}
		}
	}

	return protos[0], true
}

// hostnameInSNI converts name into an appropriate hostname for SNI.
// Literal IP addresses and absolute FQDNs are not permitted as SNI values.
// See https://tools.ietf.org/html/rfc6066#section-3.
func hostnameInSNI(name string) string {
	host := name
	if len(host) > 0 && host[0] == '[' && host[len(host)-1] == ']' {
		host = host[1 : len(host)-1]
	}
	if i := strings.LastIndex(host, "%"); i > 0 {
		host = host[:i]
	}
	if net.ParseIP(host) != nil {
		return ""
	}
	for len(name) > 0 && name[len(name)-1] == '.' {
		name = name[:len(name)-1]
	}
	return name
}<|MERGE_RESOLUTION|>--- conflicted
+++ resolved
@@ -199,28 +199,14 @@
 		return err
 	}
 
-<<<<<<< HEAD
-	vers, ok := c.config.pickVersion([]uint16{serverHello.vers})
-	if !ok || vers < VersionTLS10 {
-		// TLS 1.0 is the minimum version supported as a client.
-		c.sendAlert(alertProtocolVersion)
-		return fmt.Errorf("tls: server selected unsupported protocol version %x", serverHello.vers)
-=======
 	var ok bool
 	if hs.serverHello, ok = msg.(*serverHelloMsg); !ok {
 		c.sendAlert(alertUnexpectedMessage)
 		return unexpectedMessageError(hs.serverHello, msg)
->>>>>>> ff1bc546
 	}
 
 	if err = hs.pickTLSVersion(); err != nil {
 		return err
-	}
-	// Check that the chosen cipher suite matches the protocol version.
-	if c.vers >= VersionTLS13 && suite.flags&suiteTLS13 == 0 ||
-		c.vers < VersionTLS13 && suite.flags&suiteTLS13 != 0 {
-		c.sendAlert(alertHandshakeFailure)
-		return errors.New("tls: server chose an inappropriate cipher suite")
 	}
 
 	if err = hs.pickCipherSuite(); err != nil {
@@ -294,7 +280,7 @@
 }
 
 func (hs *clientHandshakeState) pickTLSVersion() error {
-	vers, ok := hs.c.config.mutualVersion(hs.serverHello.vers)
+	vers, ok := hs.c.config.pickVersion([]uint16{hs.serverHello.vers})
 	if !ok || vers < VersionTLS10 {
 		// TLS 1.0 is the minimum version supported as a client.
 		hs.c.sendAlert(alertProtocolVersion)
@@ -311,6 +297,12 @@
 	if hs.suite = mutualCipherSuite(hs.hello.cipherSuites, hs.serverHello.cipherSuite); hs.suite == nil {
 		hs.c.sendAlert(alertHandshakeFailure)
 		return errors.New("tls: server chose an unconfigured cipher suite")
+	}
+	// Check that the chosen cipher suite matches the protocol version.
+	if hs.c.vers >= VersionTLS13 && hs.suite.flags&suiteTLS13 == 0 ||
+		hs.c.vers < VersionTLS13 && hs.suite.flags&suiteTLS13 != 0 {
+		hs.c.sendAlert(alertHandshakeFailure)
+		return errors.New("tls: server chose an inappropriate cipher suite")
 	}
 
 	hs.c.cipherSuite = hs.suite.id
